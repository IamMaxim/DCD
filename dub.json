{
  "name": "dcd",
  "description": "The D Completion Daemon is an auto-complete program for the D programming language",
  "copyright": "Copyright © 2015-2016, Brian Schott",
  "authors": [
    "Brian Schott"
  ],
  "license": "GPL-3.0",
  "dependencies": {
<<<<<<< HEAD
    "dsymbol": "~>0.2.0-alpha1",
	"libdparse": "~>0.7.0-alpha1",
=======
    "dsymbol": "~>0.1.2",
    "libdparse": "~>0.6.0",
>>>>>>> f8f3024d
    "msgpack-d": "~>1.0.0-beta.2"
  },
  "versions": ["built_with_dub"],
  "configurations": [
    {
      "name": "library",
      "targetType": "library",
      "excludedSourceFiles": [
        "src/client/*",
        "src/server/server.d"
      ]
    },
    {
      "name": "client",
      "targetType": "executable",
      "targetName": "dcd-client",
      "mainSourceFile": "src/client/client.d",
      "excludedSourceFiles": [
        "src/server/*"
      ]
    },
    {
      "name": "server",
      "targetType": "executable",
      "targetName": "dcd-server",
      "mainSourceFile": "src/server/server.d",
      "excludedSourceFiles": [
        "src/client/*"
      ]
    }
  ]
}<|MERGE_RESOLUTION|>--- conflicted
+++ resolved
@@ -7,13 +7,8 @@
   ],
   "license": "GPL-3.0",
   "dependencies": {
-<<<<<<< HEAD
     "dsymbol": "~>0.2.0-alpha1",
 	"libdparse": "~>0.7.0-alpha1",
-=======
-    "dsymbol": "~>0.1.2",
-    "libdparse": "~>0.6.0",
->>>>>>> f8f3024d
     "msgpack-d": "~>1.0.0-beta.2"
   },
   "versions": ["built_with_dub"],
