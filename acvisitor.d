/**
 * This file is part of DCD, a development tool for the D programming language.
 * Copyright (C) 2013 Brian Schott
 *
 * This program is free software: you can redistribute it and/or modify
 * it under the terms of the GNU General Public License as published by
 * the Free Software Foundation, either version 3 of the License, or
 * (at your option) any later version.
 *
 * This program is distributed in the hope that it will be useful,
 * but WITHOUT ANY WARRANTY; without even the implied warranty of
 * MERCHANTABILITY or FITNESS FOR A PARTICULAR PURPOSE.  See the
 * GNU General Public License for more details.
 *
 * You should have received a copy of the GNU General Public License
 * along with this program.  If not, see <http://www.gnu.org/licenses/>.
 */

module acvisitor;

import std.file;
import stdx.d.parser;
import stdx.d.ast;
import stdx.d.lexer;
import std.stdio;
import std.algorithm;
import std.path;
import std.range;
import std.conv;

import actypes;
import messages;
import modulecache;
import autocomplete;

// TODO: a lot of duplicated code

/**
 * Converts an AST into a simple symbol and scope heirarchy so that the
 * autocompletion coed can do its job more easily.
 */
class AutocompleteVisitor : ASTVisitor
{
	alias ASTVisitor.visit visit;

	override void visit(Unittest dec)
	{
//		writeln("Unitttest visit");
		auto symbol = new ACSymbol("*unittest*");
		auto p = parentSymbol;
		parentSymbol = symbol;
		dec.accept(this);
		parentSymbol = p;
	}

	override void visit(StructDeclaration dec)
	{
//		writeln("StructDeclaration visit");
		auto symbol = new ACSymbol;
		symbol.name = dec.name.value;
		symbol.location = dec.name.startIndex;
		symbol.kind = CompletionKind.structName;
		mixin (visitAndAdd);
	}

	override void visit(ClassDeclaration dec)
	{
//		writeln("ClassDeclaration visit");
		auto symbol = new ACSymbol;
		symbol.name = dec.name.value;
		symbol.location = dec.name.startIndex;
		symbol.kind = CompletionKind.className;
		mixin (visitAndAdd);
	}

	override void visit(ForStatement forStatement)
	{
		if (forStatement.declarationOrStatement is null) goto visitBody;
		if (forStatement.declarationOrStatement.declaration is null) goto visitBody;
		if (forStatement.declarationOrStatement.declaration.variableDeclaration is null) goto visitBody;
		if (forStatement.statementNoCaseNoDefault is null) goto visitBody;
		if (forStatement.statementNoCaseNoDefault.blockStatement is null) goto visitBody;

//		writeln("Visiting for statement");

		ACSymbol[] symbols;
		VariableDeclaration varDec = forStatement.declarationOrStatement.declaration.variableDeclaration;
		Type t = varDec.type;
		foreach (Declarator declarator; varDec.declarators)
		{
			ACSymbol symbol = new ACSymbol();
			symbol.name = declarator.name.value;
			symbol.type = t;
			symbol.kind = CompletionKind.variableName;
			symbols ~= symbol;
			//writeln("For statement variable ", symbol.name, " of type ", symbol.type, " added.");
		}
		BlockStatement block = forStatement.statementNoCaseNoDefault.blockStatement;
		auto s = new Scope(forStatement.startIndex,
			block.endLocation);
		s.parent = scope_;
		scope_.children ~= s;
		auto p = scope_;
		scope_ = s;

		foreach (symbol; symbols)
		{
			//writeln("added ", symbol.name, " to scope");
			symbol.location = scope_.start;
			scope_.symbols ~= symbol;

		}
		if (block.declarationsAndStatements !is null)
		{
			//writeln("visiting body");
			visit(block.declarationsAndStatements);
		}
		scope_ = p;
		return;

	visitBody:
//		writeln("visiting body");
		if (forStatement.statementNoCaseNoDefault !is null)
			visit(forStatement.statementNoCaseNoDefault);
	}

	override void visit(ForeachStatement statement)
	{
		ACSymbol[] symbols;

		if (statement.foreachTypeList is null)
		{
			statement.statementNoCaseNoDefault.accept(this);
		}
		else if (statement.foreachType !is null)
		{
			ACSymbol loopVariable = new ACSymbol(statement.foreachType.identifier.value);
			loopVariable.type = statement.foreachType.type;
			loopVariable.kind = CompletionKind.variableName;
			symbols ~= loopVariable;
		}
		else foreach (ForeachType feType; statement.foreachTypeList.items.filter!(a => a.type !is null))
		{
			ACSymbol loopVariable = new ACSymbol(feType.identifier.value);
			loopVariable.type = feType.type;
			loopVariable.kind = CompletionKind.variableName;
			symbols ~= loopVariable;
		}

		if (statement.statementNoCaseNoDefault !is null
			&& statement.statementNoCaseNoDefault.blockStatement !is null)
		{
			BlockStatement block = statement.statementNoCaseNoDefault.blockStatement;
			auto s = scope_;
			scope_ = new Scope(statement.startIndex,
				block.endLocation);
			scope_.parent = s;
			foreach (symbol; symbols)
			{
				symbol.location = block.startLocation;
				scope_.symbols ~= symbol;
			}
			if (block.declarationsAndStatements !is null)
				block.declarationsAndStatements.accept(this);
			s.children ~= scope_;
			scope_ = s;
		}
	}

	override void visit(InterfaceDeclaration dec)
	{
//		writeln("InterfaceDeclaration visit");
		auto symbol = new ACSymbol;
		symbol.name = dec.name.value;
		symbol.location = dec.name.startIndex;
		symbol.kind = CompletionKind.interfaceName;
		mixin (visitAndAdd);
	}

	override void visit(StructBody structBody)
	{
//		writeln("StructBody visit");
		auto s = scope_;
		scope_ = new Scope(structBody.startLocation, structBody.endLocation);
		scope_.symbols ~= new ACSymbol("this", CompletionKind.variableName,
			parentSymbol);
		scope_.parent = s;
		s.children ~= scope_;
		structBody.accept(this);
		scope_ = s;
	}

	override void visit(EnumDeclaration dec)
	{
		// TODO: Set enum type based on initializer of first member
//		writeln("EnumDeclaration visit");
		auto symbol = new ACSymbol;
		symbol.name = dec.name.value;
		symbol.location = dec.name.startIndex;
		symbol.kind = CompletionKind.enumName;
		auto type = dec.type;
		auto p = parentSymbol;
		parentSymbol = symbol;

		if (dec.enumBody !is null)
		{
			Scope enumBodyScope = new Scope(dec.enumBody.startLocation,
				dec.enumBody.endLocation);
			foreach (member; dec.enumBody.enumMembers)
			{
				auto s = new ACSymbol;
				s.kind = CompletionKind.enumMember;
				s.name = member.name.value;
				s.location = member.name.startIndex;
				if (type is null)
					s.resolvedType = scope_.findSymbolsInScope("int")[0];
				else
					s.type = type;
				if (parentSymbol !is null)
					parentSymbol.parts ~= s;
				enumBodyScope.symbols ~= s;
			}
			enumBodyScope.parent = scope_;
			scope_.children ~= enumBodyScope;
		}

		parentSymbol = p;
		if (parentSymbol is null)
			symbols ~= symbol;
		else
			parentSymbol.parts ~= symbol;
		scope_.symbols ~= symbol;
	}

	override void visit(Constructor dec)
	{
		ACSymbol symbol = new ACSymbol("*constructor*");
		symbol.location = dec.location;
		symbol.kind = CompletionKind.functionName;
		//symbol.type = dec.returnType;

		ACSymbol[] parameterSymbols;
		if (dec.parameters !is null)
		{
			foreach (parameter; dec.parameters.parameters)
			{
//				writeln("Adding parameter ", parameter.name.value);
				ACSymbol paramSymbol = new ACSymbol;
				paramSymbol.name = parameter.name.value;
				paramSymbol.type = parameter.type;
				paramSymbol.kind = CompletionKind.variableName;
				paramSymbol.location = parameter.name.startIndex;
				parameterSymbols ~= paramSymbol;
			}
		}

		if (dec.parameters !is null && parentSymbol !is null)
		{
			symbol.calltip = format("%s this%s", parentSymbol.name,
				formatNode(dec.parameters));
		}
		auto p = parentSymbol;
		parentSymbol = symbol;

		BlockStatement functionBody = dec.functionBody is null ? null
			: (dec.functionBody.bodyStatement !is null
			? dec.functionBody.bodyStatement.blockStatement : dec.functionBody.blockStatement);

		if (functionBody !is null)
		{
			auto s = scope_;
			scope_ = new Scope(functionBody.startLocation,
				functionBody.endLocation);
			scope_.parent = s;
			foreach (parameterSymbol; parameterSymbols)
			{
				parameterSymbol.location = functionBody.startLocation;
				scope_.symbols ~= parameterSymbol;
			}
			if (functionBody.declarationsAndStatements !is null)
				functionBody.declarationsAndStatements.accept(this);
			s.children ~= scope_;
			scope_ = s;
		}

		parentSymbol = p;
		if (parentSymbol is null)
			symbols ~= symbol;
		else
			parentSymbol.parts ~= symbol;
		scope_.symbols ~= symbol;
	}

	override void visit(FunctionDeclaration dec)
	{
		ACSymbol symbol = new ACSymbol;
		symbol.name = dec.name.value;
		symbol.location = dec.name.startIndex;
		symbol.kind = CompletionKind.functionName;
		symbol.type = dec.returnType;

		ACSymbol[] parameterSymbols;
		if (dec.parameters !is null)
		{
			foreach (parameter; dec.parameters.parameters)
			{
//				writeln("Adding parameter ", parameter.name.value);
				ACSymbol paramSymbol = new ACSymbol;
				paramSymbol.name = parameter.name.value;
				paramSymbol.type = parameter.type;
				paramSymbol.kind = CompletionKind.variableName;
				paramSymbol.location = parameter.name.startIndex;
				parameterSymbols ~= paramSymbol;
			}
		}

		if (dec.parameters !is null)
		{
			string returnType;
			if (dec.returnType !is null)
				returnType = formatNode(dec.returnType);
			else
			{
				if (dec.hasAuto)
				{
					returnType = "auto";
					if (dec.hasRef)
						returnType = "auto ref";
				}
				else if (dec.hasRef)
					returnType = "ref";
			}
<<<<<<< HEAD
			symbol.calltip = format("%s %s%s", formatNode(dec.returnType),
=======
			symbol.calltip = format("%s %s%s", returnType,
>>>>>>> 6a7827a2
				dec.name.value, formatNode(dec.parameters));
		}
		auto p = parentSymbol;
		parentSymbol = symbol;

		BlockStatement functionBody = dec.functionBody is null ? null
			: (dec.functionBody.bodyStatement !is null
			? dec.functionBody.bodyStatement.blockStatement : dec.functionBody.blockStatement);

		if (functionBody !is null)
		{
			auto s = scope_;
			scope_ = new Scope(functionBody.startLocation,
				functionBody.endLocation);
			scope_.parent = s;
			foreach (parameterSymbol; parameterSymbols)
			{
				parameterSymbol.location = functionBody.startLocation;
				scope_.symbols ~= parameterSymbol;
			}
			if (functionBody.declarationsAndStatements !is null)
				functionBody.declarationsAndStatements.accept(this);
			s.children ~= scope_;
			scope_ = s;
		}

		parentSymbol = p;
		if (parentSymbol is null)
			symbols ~= symbol;
		else
			parentSymbol.parts ~= symbol;
		scope_.symbols ~= symbol;
	}

	override void visit(VariableDeclaration dec)
	{
//		writeln("VariableDeclaration visit");
		foreach (d; dec.declarators)
		{
			ACSymbol symbol = new ACSymbol;
			if (dec.type.typeSuffixes.length > 0
				&& dec.type.typeSuffixes[$-1].delegateOrFunction != TokenType.invalid)
			{
				TypeSuffix suffix = dec.type.typeSuffixes[$ - 1];
				dec.type.typeSuffixes = dec.type.typeSuffixes[0 .. $ - 1];
				symbol.calltip = "%s %s%s".format(formatNode(dec.type),
					suffix.delegateOrFunction.value,
					formatNode(suffix.parameters));
			}
			symbol.kind = CompletionKind.variableName;

			symbol.type = dec.type;
			symbol.name = d.name.value;
			symbol.location = d.name.startIndex;

			if (parentSymbol is null)
				symbols ~= symbol;
			else
				parentSymbol.parts ~= symbol;
			scope_.symbols ~= symbol;
		}
	}

	override void visit(AliasDeclaration dec)
	{
		if (dec.type is null) foreach (aliasPart; dec.initializers)
		{
			ACSymbol aliasSymbol = new ACSymbol;
			aliasSymbol.kind = CompletionKind.aliasName;
			aliasSymbol.location = aliasPart.name.startIndex;
			aliasSymbol.type = aliasPart.type;
			if (aliasPart.type.typeSuffixes.length > 0
				&& aliasPart.type.typeSuffixes[$-1].delegateOrFunction != TokenType.invalid)
			{
				TypeSuffix suffix = aliasPart.type.typeSuffixes[$ - 1];
				aliasPart.type.typeSuffixes = aliasPart.type.typeSuffixes[0 .. $ - 1];
				aliasSymbol.calltip = "%s %s%s".format(formatNode(dec.type),
					suffix.delegateOrFunction.value,
					formatNode(suffix.parameters));
			}
			if (parentSymbol is null)
				symbols ~= aliasSymbol;
			else
				parentSymbol.parts ~= aliasSymbol;
			scope_.symbols ~= aliasSymbol;
		}
		else
		{
//			writeln("Visiting alias declaration ", dec.name.value);
			ACSymbol aliasSymbol = new ACSymbol;
			aliasSymbol.kind = CompletionKind.aliasName;
			aliasSymbol.name = dec.name.value;
			aliasSymbol.type = dec.type;
			if (dec.type.typeSuffixes.length > 0
				&& dec.type.typeSuffixes[$-1].delegateOrFunction != TokenType.invalid)
			{
				TypeSuffix suffix = dec.type.typeSuffixes[$ - 1];
				dec.type.typeSuffixes = dec.type.typeSuffixes[0 .. $ - 1];
				aliasSymbol.calltip = "%s %s%s".format(formatNode(dec.type),
					suffix.delegateOrFunction.value,
					formatNode(suffix.parameters));
			}
			aliasSymbol.location = dec.name.startIndex;
			if (parentSymbol is null)
				symbols ~= aliasSymbol;
			else
				parentSymbol.parts ~= aliasSymbol;
			scope_.symbols ~= aliasSymbol;
		}

	}

	override void visit(ImportDeclaration dec)
	{
		// TODO: handle public imports
		if (!currentFile) return;
		foreach (singleImport; dec.singleImports.filter!(a => a !is null
			&& a.identifierChain !is null))
		{
			scope_.symbols ~= ModuleCache.getSymbolsInModule(
				convertChainToImportPath(singleImport.identifierChain));
		}
		if (dec.importBindings !is null
			&& dec.importBindings.singleImport.identifierChain !is null)
		{
			scope_.symbols ~= ModuleCache.getSymbolsInModule(
				convertChainToImportPath(
					dec.importBindings.singleImport.identifierChain));
		}
	}

	override void visit(BaseClassList classList)
	{
		if (parentSymbol is null)
			return;
		foreach (BaseClass bc; classList.items)
		{
			if (bc.identifierOrTemplateChain is null)
				continue;
			if (bc.identifierOrTemplateChain.identifiersOrTemplateInstances.length != 1)
				continue;
			IdentifierOrTemplateInstance i = bc.identifierOrTemplateChain.identifiersOrTemplateInstances[0];
			if (i is null || i.identifier == TokenType.invalid)
				continue;
			parentSymbol.superClasses ~= i.identifier.value;
		}
	}

	override void visit(BlockStatement blockStatement)
	{
		auto s = scope_;
		scope_ = new Scope(blockStatement.startLocation,
			blockStatement.endLocation);
		scope_.parent = s;
		blockStatement.accept(this);
		s.children ~= scope_;
		scope_ = s;
	}

	override void visit(Module mod)
	{
		scope_ = new Scope(0, size_t.max);
		scope_.symbols ~= builtinSymbols;
		mod.accept(this);
	}

	private static string convertChainToImportPath(IdentifierChain chain)
	{
		return to!string(chain.identifiers.map!(a => a.value).join(dirSeparator).array) ~ ".d";
	}

	ACSymbol[] symbols;
	ACSymbol parentSymbol;
	Scope scope_;
	string[] imports = ["object"];
	bool currentFile = false;

private:

<<<<<<< HEAD
	string formatNode(T)(T node) const
	{
		if (node is null) return "";
=======
	static string formatNode(T)(T node)
	{
>>>>>>> 6a7827a2
		import formatter;
		auto app = appender!(char[])();
		auto f = new Formatter!(typeof(app))(app);
		f.format(node);
<<<<<<< HEAD
		return to!string(app.data);
=======
		return app.data.idup;
>>>>>>> 6a7827a2
	}

	static enum string visitAndAdd = q{
		auto p = parentSymbol;
		parentSymbol = symbol;
		dec.accept(this);
		parentSymbol = p;
		if (parentSymbol is null)
			symbols ~= symbol;
		else
			parentSymbol.parts ~= symbol;
		scope_.symbols ~= symbol;
	};
}

void doesNothing(string, int, int, string) {}

AutocompleteVisitor processModule(const(Token)[] tokens)
{
	Module mod = parseModule(tokens, "", &doesNothing);
	auto visitor = new AutocompleteVisitor;
	visitor.currentFile = true;
	visitor.visit(mod);
	return visitor;
}<|MERGE_RESOLUTION|>--- conflicted
+++ resolved
@@ -330,11 +330,7 @@
 				else if (dec.hasRef)
 					returnType = "ref";
 			}
-<<<<<<< HEAD
 			symbol.calltip = format("%s %s%s", formatNode(dec.returnType),
-=======
-			symbol.calltip = format("%s %s%s", returnType,
->>>>>>> 6a7827a2
 				dec.name.value, formatNode(dec.parameters));
 		}
 		auto p = parentSymbol;
@@ -514,23 +510,14 @@
 
 private:
 
-<<<<<<< HEAD
 	string formatNode(T)(T node) const
 	{
 		if (node is null) return "";
-=======
-	static string formatNode(T)(T node)
-	{
->>>>>>> 6a7827a2
 		import formatter;
 		auto app = appender!(char[])();
 		auto f = new Formatter!(typeof(app))(app);
 		f.format(node);
-<<<<<<< HEAD
 		return to!string(app.data);
-=======
-		return app.data.idup;
->>>>>>> 6a7827a2
 	}
 
 	static enum string visitAndAdd = q{
