--- conflicted
+++ resolved
@@ -135,14 +135,8 @@
 
 
 		ACSymbol*[] symbols;
-<<<<<<< HEAD
-		try
-		{
-			import core.memory;
-=======
 //		try
 //		{
->>>>>>> 71b3b5f8
 			import std.stdio;
 			import std.typecons;
 			File f = File(cachedLocation);
@@ -182,12 +176,12 @@
 			typeid(Scope).destroy(third.moduleScope);
 			typeid(SemanticSymbol).destroy(third.rootSymbol);
 			symbolsAllocated += first.symbolsAllocated;
-		}
-		catch (Exception ex)
-		{
-			Log.error("Couln't parse ", location, " due to exception: ", ex.msg);
-			return [];
-		}
+//		}
+//		catch (Exception ex)
+//		{
+//			Log.error("Couln't parse ", location, " due to exception: ", ex.msg);
+//			return [];
+//		}
 		SysTime access;
 		SysTime modification;
 		getTimes(cachedLocation, access, modification);
